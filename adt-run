#!/usr/bin/python2.4
#
# adt-run is part of autopkgtest
# autopkgtest is a tool for testing Debian binary packages
#
# autopkgtest is Copyright (C) 2006-2007 Canonical Ltd.
#
# This program is free software; you can redistribute it and/or modify
# it under the terms of the GNU General Public License as published by
# the Free Software Foundation; either version 2 of the License, or
# (at your option) any later version.
#
# This program is distributed in the hope that it will be useful,
# but WITHOUT ANY WARRANTY; without even the implied warranty of
# MERCHANTABILITY or FITNESS FOR A PARTICULAR PURPOSE.  See the
# GNU General Public License for more details.
#
# You should have received a copy of the GNU General Public License
# along with this program; if not, write to the Free Software
# Foundation, Inc., 675 Mass Ave, Cambridge, MA 02139, USA.
#
# See the file CREDITS for a full list of credits information (often
# installed as /usr/share/doc/autopkgtest/CREDITS).

import signal
import optparse
import tempfile
import sys
import subprocess
import traceback
import urllib
import string
import re as regexp
import os
import errno
import fnmatch
import shutil
import copy

from optparse import OptionParser
signal.signal(signal.SIGINT, signal.SIG_DFL) # undo stupid Python SIGINT thing

#---------- global variables

tmpdir = None		# pathstring on host
testbed = None		# Testbed
errorcode = 0		# exit status that we are going to use
timeouts = { 'short':10, 'install':900, 'test':600, 'build':3000 }
binaries = None		# Binaries (.debs we have registered)
build_essential = ["build-essential"]

#---------- output handling
#
#  There are at least the following kinds of output:
#
#   1. stderr output which consists of
#   1a. our errors
#   1b. stuff printed to stderr by the virtualisation server
#   1c. stuff printed to stderr by our short-lived subprocesseses
#           which we don't expect to fail
#
#   2. trace information, which consists of
#   2a. our trace information from calls to debug()
#   2b. progress information and stderr output from
#        general scripts we run on the host
#   2c. progress information and stderr output from things
#        we run on the testbed including builds
#   2d. stderr and stdout output from actual tests
#
#   xxxx
#   3. actual test results (printed to our stdout)
#
# Cloning of 1a and 2a, where necessary, is done by us writing
# the data twice.  Cloning of 1[bc] and 2[bc], where necessary,
# is done by forking off a copy of ourselves to do plumbing,
# which copy we wait for at the appropriate point.

class DummyOpts:
 def __init__(do): do.debuglevel = 0

opts = DummyOpts()
trace_stream = None
summary_stream = None

def pstderr(m):
	print >>sys.stderr, m
	if trace_stream is not None: print >>trace_stream, m

def debug(m, minlevel=0):
	if opts.debuglevel < minlevel: return
	if opts.quiet and trace_stream is None: return
	p = 'adt-run: trace'
	if minlevel: p += `minlevel`
	p += ': '
	for l in m.rstrip('\n').split('\n'):
		s = p + l
		if not opts.quiet: print >>sys.stderr, s
		if trace_stream is not None: print >>trace_stream, s

def debug_file(hp, minlevel=0):
	if opts.debuglevel < minlevel: return
	def do_copy(stream, what):
		rc = subprocess.call(['cat',hp], stdout=stream)
		if rc: bomb('cat failed copying data from %s'
			    ' to %s, exit code %d' % (hp, what, rc))
	if not opts.quiet: do_copy(sys.stderr, 'stderr')
	if trace_stream is not None: do_copy(trace_stream, 'trace log')

class Errplumb:
 def __init__(ep, critical=False):
	to_stderr = critical or not opts.quiet
	count = to_stderr + (trace_stream is not None)
	if count == 0:
		ep.stream = open('/dev/null','w')
		ep._sp = None
	elif count == 1:
		if to_stderr: ep.stream = os.dup(2)
		else: ep.stream = trace_stream
		ep._sp = None
	else:
		ep._sp = subprocess.Popen(['tee','-a','/dev/stderr'],
			stdin=subprocess.PIPE, stdout=trace_stream,
			close_fds=True)
		ep.stream = ep._sp.stdin
 def wait(ep):
	if ep._sp is None: return
	if type(ep.stream) == type(2):
		os.close(ep.stream)
		ep.stream = ()
	ep._sp.stdin.close()
	rc = ep._sp.wait()
	if rc: bomb('stderr plumbing tee(1) failed, exit code %d' % rc)
	ep._sp = None

def subprocess_cooked(cmdl, critical=False, dbg=None, **kwargs):
	if dbg is not None:
		if isinstance(dbg,tuple): (what,script) = dbg
		else: (what,script) = (dbg,None)
		debug_subprocess(what, cmdl, script=script)
	ep = Errplumb(critical)
	running = subprocess.Popen(cmdl, stderr=ep.stream, **kwargs)
	output = running.communicate()[0]
	rc = running.wait()
	ep.wait()
	return (rc, output)

def psummary(m):
	if summary_stream is not None: print >>summary_stream, m

def preport(m):
	print m
	sys.stdout.flush()
	if trace_stream is not None: print >>trace_stream, m
	psummary(m)

def report(tname, result):
	preport('%-20s %s' % (tname, result))

#---------- errors we define

class Quit:
	def __init__(q,ec,m): q.ec = ec; q.m = m

def bomb(m):
	raise Quit(20, "unexpected error: %s" % m)

def badpkg(m):
	preport('blame: ' + ' '.join(testbed.blamed))
	preport('badpkg: ' + m)
	raise Quit(12, "erroneous package: %s" % m)

class Unsupported:
 def __init__(u, lno, m):
	if lno >= 0: u.m = '%s (control line %d)' % (m, lno)
	else: u.m = m
 def report(u, tname):
	global errorcode
	errorcode != 2
	report(tname, 'SKIP %s' % u.m)

#---------- convenience function

def mkdir_okexist(pathname, mode=02755):
	try:
		os.mkdir(pathname, mode)
	except (IOError,OSError), oe:
		if oe.errno != errno.EEXIST: raise

def rmtree(what, pathname):
	debug('/ %s rmtree %s' % (what, pathname), 2)
	shutil.rmtree(pathname)

def debug_subprocess(what, cmdl=None, script=None):
	o = '$ '+what+':'
	if cmdl is not None:
		ol = []
		for x in cmdl:
			if x is script: x = '<SCRIPT>'
			ol.append(x.	replace('\\','\\\\').
					replace(' ','\\ ')	)
		o += ' '+ ' '.join(ol)
	debug(o)
	if script is not None and opts.debuglevel >= 1:
		o = ''
		for l in script.rstrip('\n').split('\n'):
			o += '$     '+l+'\n'
		debug(o,1)

def flatten(l):
	return reduce((lambda a,b: a + b), l, []) 

#---------- fancy automatic file-copying class

class AutoFile:
	# p.what
	# p.path[tb]	None or path	not None => path known
	# p.file[tb]	None or path	not None => file exists
	# p.spec	string or None
	# p.spec_tbp	True or False, or not set if spec is None
	# p.dir		'' or '/'

 def __init__(p, what):
	p.what = what
	p.path = [None,None]
	p.file = [None,None]
	p.spec = None
	p.dir = ''

 def __repr__(p):
	return "<AF@%s>" % p.__str__()
 def __str__(p):
	def ptbp(tbp):
		if p.path[tbp] is None: return '-'+p.dir
		elif p.file[tbp] is None: return p.path[tbp]+p.dir+'?'
		else: return p.path[tbp]+p.dir+'!'
	out = p.what
	if p.spec is not None:
		if not hasattr(p,'spec_tb'): out += '~'
		elif p.spec_tbp: out += '#'
		else: out += '='
		out += p.spec
	out += ':'
	out += ptbp(False)
	out += '|'
	out += ptbp(True)
	return out

 def _wrong(p, how):
	xtra = ''
	if p.spec is not None:
		xtra = ' spec[%s]=%s' % (p.spec, getattr(p,'spec_tb',None))
	raise ("internal error: %s (%s)" % (how, str(p)))

 def _ensure_path(p, tbp):
	if p.path[tbp] is None:
		if '/' in p.what:
			p._debug('tmp-parent %s...' % 'HT'[tbp])
			TemporaryDir(os.path.dirname(p.what)).write(tbp)
		if not tbp:
			p.path[tbp] = tmpdir+'/'+p.what
		else:
			p.path[tbp] = testbed.scratch.path[True]+'/'+p.what

 def write(p, tbp=False):
	p._debug('write %s...' % 'HT'[tbp])
	p._ensure_path(tbp)

	if p.dir and not p.file[tbp]:
		if not tbp:
			p._debug('mkdir H')
			mkdir_okexist(p.path[tbp])
		else:
			cmdl = ['sh','-ec',
				'test -d "$1" || mkdir -p "$1"',
				'x', p.path[tbp]]
			tf_what = urllib.quote(p.what).replace('/','%2F')
			rc = testbed.execute('mkdir-'+tf_what, cmdl)
			if rc: bomb('failed to create directory %s' %
				p.path[tbp])

	p.file[tbp] = p.path[tbp]
	return p.path[tbp]

 def read(p, tbp=False):
	p._debug('read %s...' % 'HT'[tbp])
	p._ensure_path(tbp)

	if p.file[tbp] is None:
		if p.file[not tbp] is None:
			p._wrong("requesting read but nonexistent")
		cud = ['copyup','copydown'][tbp]
		src = p.file[not tbp] + p.dir
		dst = p.path[tbp] + p.dir
		testbed.command(cud, (src, dst))
		p.file[tbp] = p.path[tbp]

	return p.file[tbp] + p.dir

 def invalidate(p, tbp=False):
	p.file[tbp] = None
	p._debug('invalidated %s' % 'HT'[tbp])

 def _debug(p, m):
	debug('/ %s#%x: %s' % (p.what, id(p), m), 3)

 def _constructed(p):
	p._debug('constructed: '+str(p))
	p._check()

 def _check(p):
	for tbp in [False,True]:
	 for pf in [p.path, p.file]:
		if pf[tbp] is None: continue
		if not pf[tbp]: bomb('empty path specified for %s' % p.what)
		if p.dir and pf[tbp].endswith('/'):
			pf[tbp] = pf[tbp].rstrip('/')
			if not pf[tbp]: pf[tbp] = '/'
		if not p.dir and pf[tbp].endswith('/'):
			bomb("directory `%s' specified for "
			     "non-directory %s" % (pf[tbp], p.what))

 def _relative_init(p, what, parent, leaf, onlyon_tbp, setfiles, sibling):
	AutoFile.__init__(p,what)
	sh_on = ''; sh_sibl = ''
	if onlyon_tbp is not None: sh_on = ' (on %s)' % ('HT'[onlyon_tbp])
	if sibling: sh_sibl=' (sibling)'
	parent._debug('using as base: %s: %s%s%s' %
			(str(parent), leaf, sh_on, sh_sibl))
	if not sibling and not parent.dir:
		parent._wrong('asked for non-sibling relative path of non-dir')
	if sibling: trim = os.path.dirname
	else: trim = lambda x: x
	for tbp in [False,True]:
		if parent.path[tbp] is None: continue
		trimmed = trim(parent.path[tbp])
		if trimmed: trimmed += '/'
		p.path[tbp] = trimmed + leaf
		if setfiles and (onlyon_tbp is None or onlyon_tbp == tbp):
			p.file[tbp] = p.path[tbp]

class InputFile(AutoFile):
 def _init(p, what, spec, spec_tbp=False):
	AutoFile.__init__(p, what)
	p.spec = spec
	p.spec_tbp = spec_tbp
	p.path[spec_tbp] = spec
	p.file[p.spec_tbp] = p.path[p.spec_tbp]
 def __init__(p, what, spec, spec_tbp=False):
	p._init(what,spec,spec_tbp)
	p._constructed()

class InputDir(InputFile):
 def __init__(p, what, spec, spec_tbp=False):
	InputFile._init(p,what,spec,spec_tbp)
	p.dir = '/'
	p._constructed()

class OutputFile(AutoFile):
 def _init(p, what, spec, spec_tbp=False):
	AutoFile.__init__(p, what)
	p.spec = spec
	p.spec_tbp = spec_tbp
	p.path[spec_tbp] = spec
 def __init__(p, what, spec, spec_tbp=False):
	p._init(what,spec,spec_tbp)
	p._constructed()

class OutputDir(OutputFile):
 def __init__(p, what, spec, spec_tbp=False):
	OutputFile._init(p,what,spec,spec_tbp)
 	p.dir = '/'
	p._constructed()

class RelativeInputFile(AutoFile):
 def __init__(p, what, parent, leaf, onlyon_tbp=None, sibling=False):
	p._relative_init(what, parent, leaf, onlyon_tbp, True, sibling)
	p._constructed()

class RelativeOutputFile(AutoFile):
 def __init__(p, what, parent, leaf, sibling=False):
	p._relative_init(what, parent, leaf, None, False, sibling)
	p._constructed()

class TemporaryFile(AutoFile):
 def __init__(p, what):
	AutoFile.__init__(p, what)
	p._constructed()

class TemporaryDir(AutoFile):
 def __init__(p, what):
	AutoFile.__init__(p, what)
	p.dir = '/'
	p._constructed()

#---------- parsing and representation of the arguments

class Action:
 def __init__(a, kind, af, arghandling, what):
	# extra attributes get added during processing
	a.kind = kind
	a.af = af
	a.ah = arghandling
	a.what = what
	a.missing_tests_control = False
 def __repr__(a):
	return "<Action %s %s %s>" % (a.kind, a.what, `a.af`)

def parse_args():
	global opts
	global n_non_actions # argh, stupid python scoping rules
	usage = "%prog <options> --- <virt-server>..."
	parser = OptionParser(usage=usage)
	pa = parser.add_option
	pe = parser.add_option

	arghandling = {
		'dsc_tests': True,
		'dsc_filter': '*',
		'deb_forbuilds': 'auto',
		'deb_fortests': 'auto',
		'tb': False,
		'override_control': None
	}
	initial_arghandling = arghandling.copy()
	n_non_actions = 0

	#----------
	# actions (ie, test sets to run, sources to build, binaries to use):

	def cb_action(op,optstr,value,parser, long,kindpath,is_act):
		global n_non_actions
		parser.largs.append((value,kindpath))
		n_non_actions += not(is_act)

	def pa_action(long, metavar, kindpath, help, is_act=True):
		pa('','--'+long, action='callback', callback=cb_action,
			nargs=1, type='string',
			callback_args=(long,kindpath,is_act), help=help)

	pa_action('built-tree',		'TREE', '@/',
		help='run tests from build tree TREE')

	pa_action('unbuilt-tree',	'TREE', '@//',
		help='run tests from build tree TREE')

	pa_action('source',		'DSC', '@.dsc',
		help='build DSC and use its tests and/or'
		    ' generated binary packages')

	pa_action('binary',		'DEB', '@.deb',
	       help='use binary package DEB according'
		    ' to most recent --binaries-* settings')

	def cb_actnoarg(op,optstr,value,parser, largsentry):
		parser.largs.append(largsentry)
	pa('','--instantiate', action='callback', callback=cb_actnoarg,
		callback_args=((None, ('instantiate',)),),
		help='instantiate testbed now (during testing phase)'
		     ' and install packages'
		     ' selected for automatic installation, even'
		     ' if this might apparently not be required otherwise')

	pa_action('override-control',	'CONTROL', ('control',), is_act=0,
	       help='run tests from control file CONTROL instead,'
		    ' (applies to next test suite only)')

	#----------
	# argument handling settings (what ways to use action
	#  arguments, and pathname processing):

	def cb_setah(option, opt_str, value, parser, toset,setval):
		if type(setval) == list:
			if not value in setval:
				parser.error('value for %s option (%s) is not '
				 'one of the permitted values (%s)' %
				 (value, opt_str, setval.join(' ')))
		elif setval is not None:
			value = setval
		for v in toset:
			arghandling[v] = value
		parser.largs.append(arghandling.copy())

	def pa_setah(long, affected,effect, metavar=None, **kwargs):
		type = metavar
		if type is not None: type = 'string'
		pa('',long, action='callback', callback=cb_setah,
		   callback_args=(affected,effect), **kwargs)

	#---- paths: host or testbed:
	#
	pa_setah('--paths-testbed', ['tb'],True,
		help='subsequent path specifications refer to the testbed')
	pa_setah('--paths-host', ['tb'],False,
		help='subsequent path specifications refer to the host')

	#---- source processing settings:

	pa_setah('--sources-tests', ['dsc_tests'],True,
		help='run tests from builds of subsequent sources')
	pa_setah('--sources-no-tests', ['dsc_tests'],False,
		help='do not run tests from builds of subsequent sources')

	pa_setah('--built-binaries-filter', ['dsc_filter'],None,
		type='string', metavar='PATTERN-LIST',
		help='from subsequent sources, use binaries matching'
		     ' PATTERN-LIST (comma-separated glob patterns)'
		     ' according to most recent --binaries-* settings')
	pa_setah('--no-built-binaries', ['dsc_filter'], '_',
		help='from subsequent sources, do not use any binaries')

	#---- binary package processing settings:

	def pa_setahbins(long,toset,how):
	 pa_setah(long, toset,['ignore','auto','install'],
		type='string', metavar='IGNORE|AUTO|INSTALL', default='auto',
		help=how+' ignore binaries, install them as needed'
			' for dependencies, or unconditionally install'
			' them, respectively')
	pa_setahbins('--binaries', ['deb_forbuilds','deb_fortests'], '')
	pa_setahbins('--binaries-forbuilds', ['deb_forbuilds'], 'for builds, ')
	pa_setahbins('--binaries-fortests', ['deb_fortests'], 'for tests, ')

	#----------
	# general options:

	def cb_vserv(op,optstr,value,parser):
		parser.values.vserver = list(parser.rargs)
		del parser.rargs[:]

	def cb_path(op,optstr,value,parser, constructor,long,dir):
		name = long.replace('-','_')
		af = constructor(long, value,arghandling['tb'])
		setattr(parser.values, name, af)

	def pa_path(long, constructor, help, dir=False):
		pa('','--'+long, action='callback', callback=cb_path,
			callback_args=(constructor,long,dir),
			nargs=1, type='string',
			help=help, metavar='PATH')

	pa_path('output-dir', OutputDir, dir=True,
		help='write stderr/out files in PATH')

	pa('','--tmp-dir', 		type='string', dest='tmpdir',
		help='write temporary files to TMPDIR, emptying it'
		     ' beforehand and leaving it behind at the end')
	pa('','--log-file', 		type='string', dest='logfile',
		help='write the log LOGFILE, emptying it beforehand,'
		     ' instead of using OUTPUT-DIR/log or TMPDIR/log')
	pa('','--summary-file', 	type='string', dest='summary',
		help='write a summary report to SUMMARY,'
		     ' emptying it beforehand')

	pa('','--user',			type='string', dest='user',
		help='run tests as USER (needs root on testbed)')
	pa('','--gain-root',		type='string', dest='gainroot',
		help='prefix debian/rules binary with GAINROOT')
	pa('-q', '--quiet', action='store_false', dest='quiet', default=False);
	pa('-d', '--debug', action='count', dest='debuglevel', default=0);
	pa('','--gnupg-home',		type='string', dest='gnupghome',
		default='~/.autopkgtest/gpg',
		help='use GNUPGHOME rather than ~/.autopkgtest (for'
			" signing private apt archive);"
			" `fresh' means generate new key each time.")

	#----------
	# actual meat:

	class SpecialOption(optparse.Option): pass
	vs_op = SpecialOption('','--VSERVER-DUMMY')
	vs_op.action = 'callback'
	vs_op.type = None
	vs_op.default = None
	vs_op.nargs = 0
	vs_op.callback = cb_vserv
	vs_op.callback_args = ( )
	vs_op.callback_kwargs = { }
	vs_op.help = 'introduces virtualisation server and args'
	vs_op._short_opts = []
	vs_op._long_opts = ['---']

	pa(vs_op)

	(opts,args) = parser.parse_args()
	if not hasattr(opts,'vserver'):
		parser.error('you must specifiy --- <virt-server>...')
	if n_non_actions >= len(parser.largs):
		parser.error('nothing to do specified')

	arghandling = initial_arghandling
	opts.actions = []
	ix = 0
	for act in args:
		if type(act) == dict:
			arghandling = act
			continue
		elif type(act) == tuple:
			pass
		elif type(act) == str:
			act = (act,act)
		else:
			raise ("unknown action in list `%s' having"
			      " type `%s'" % (act, type(act)))
		(pathstr, kindpath) = act

		constructor = InputFile
		if type(kindpath) is tuple:		kind = kindpath[0]
		elif kindpath.endswith('.deb'):		kind = 'deb'
		elif kindpath.endswith('.dsc'):		kind = 'dsc'
		elif kindpath.endswith('//'):
			kind = 'ubtree'
			constructor = InputDir
		elif kindpath.endswith('/'):
			kind = 'tree'
			constructor = InputDir
		else: parser.error("do not know how to handle filename \`%s';"
			" specify --source --binary or --build-tree")

		what = '%s%s' % (kind,ix); ix += 1

		if kind == 'dsc': fwhatx = '/' + os.path.basename(pathstr)
		else: fwhatx = '-'+kind

		if pathstr is None: af = None
		else: af = constructor(what+fwhatx, pathstr, arghandling['tb'])
		opts.actions.append(Action(kind, af, arghandling, what))

def setup_trace():
	global trace_stream, tmpdir, summary_stream

	if opts.tmpdir is not None:
		rmtree('tmpdir(specified)',opts.tmpdir)
		mkdir_okexist(opts.tmpdir, 0700)
		tmpdir = opts.tmpdir
	else:
		assert(tmpdir is None)
		tmpdir = tempfile.mkdtemp()

	if opts.logfile is None:
		if opts.output_dir is not None and opts.output_dir.spec_tbp:
			opts.logfile = opts.output_dir.spec + '/log'
		elif opts.tmpdir is not None:
			opts.logfile = opts.tmpdir + '/log'
	if opts.logfile is not None:
		trace_stream = open(opts.logfile, 'w', 0)
	if opts.summary is not None:
		summary_stream = open(opts.summary, 'w', 0)

	debug('options: '+`opts`, 1)

def finalise_options():
	global opts, tb, build_essential

	if opts.user is None and 'root-on-testbed' not in testbed.caps:
		opts.user = ''

	if opts.user is None:
		su = 'suggested-normal-user='
		ul = [
			e[len(su):]
			for e in testbed.caps
			if e.startswith(su)
			]
		if ul:
			opts.user = ul[0]
		else:
			opts.user = ''

	if opts.user:
		if 'root-on-testbed' not in testbed.caps:
			pstderr("warning: virtualisation"
				" system does not offer root on testbed,"
				" but --user option specified: failure likely")
		opts.user_wrap = lambda x: "su %s -c '%s'" % (opts.user, x)
	else:
		opts.user_wrap = lambda x: x

	if opts.gainroot is None:
		opts.gainroot = ''
		if (opts.user or
		    'root-on-testbed' not in testbed.caps):
			opts.gainroot = 'fakeroot'
			build_essential += ['fakeroot']

	if opts.gnupghome.startswith('~/'):
		try: home = os.environ['HOME']
		except KeyError:
			parser.error("HOME environment variable"
				" not set, needed for --gnupghome=`%s"
				% opts.gnupghome)
		opts.gnupghome = home + opts.gnupghome[1:]
	elif opts.gnupghome == 'fresh':
		opts.gnupghome = None

#---------- testbed management - the Testbed class

class Testbed:
 def __init__(tb):
	tb.sp = None
	tb.lastsend = None
	tb.scratch = None
	tb.modified = False
	tb.blamed = []
	tb._ephemeral = []
	tb._debug('init')
	tb._need_reset_apt = False
 def _debug(tb, m, minlevel=0):
	debug('** '+m, minlevel)
 def start(tb):
	tb._debug('start')
	p = subprocess.PIPE
	debug_subprocess('vserver', opts.vserver)
	tb._errplumb = Errplumb(True)
	tb.sp = subprocess.Popen(opts.vserver,
		stdin=p, stdout=p, stderr=tb._errplumb.stream)
	tb.expect('ok')
	tb.caps = tb.commandr('capabilities')
 def stop(tb):
	tb._debug('stop')
	tb.close()
	if tb.sp is None: return
	ec = tb.sp.returncode
	if ec is None:
		tb.sp.stdout.close()
		tb.send('quit')
		tb.sp.stdin.close()
		ec = tb.sp.wait()
	if ec:
		tb.bomb('testbed gave exit status %d after quit' % ec)
	tb._errplumb.wait()
 def open(tb):
	tb._debug('open, scratch=%s' % tb.scratch)
	if tb.scratch is not None: return
	pl = tb.commandr('open')
	tb.scratch = InputDir('tb-scratch', pl[0], True)
	tb.deps_processed = []
 def mungeing_apt(tb):
	if not 'revert' in tb.caps:
		tb._need_reset_apt = True
 def reset_apt(tb):
	if not tb._need_reset_apt: return
	what = 'aptget-update-reset'
	cmdl = ['sh','-c','apt-get -qy update 2>&1']
	rc = tb.execute(what, cmdl, kind='install')
	if rc:
		pstderr("\n" "warning: failed to restore"
			" testbed apt cache, exit code %d" % rc)
	tb._need_reset_apt = False
 def close(tb):
	tb._debug('close, scratch=%s' % tb.scratch)
	if tb.scratch is None: return
	tb.scratch = None
	if tb.sp is None: return
	tb.command('close')
 def prepare1(tb, deps_new):
	tb._debug('prepare1, modified=%s, deps_processed=%s, deps_new=%s' %
		(tb.modified, tb.deps_processed, deps_new), 1)
	if 'revert' in tb.caps and (tb.modified or
	    [d for d in tb.deps_processed if d not in deps_new]):
		for af in tb._ephemeral: af.read(False)
		tb._debug('reset **')
		tb.command('revert')
		tb.blamed = []
		for af in tb._ephemeral: af.invalidate(True)
	tb.modified = False
 def prepare2(tb, deps_new):
	tb._debug('prepare2, deps_new=%s' % deps_new, 1)
	binaries.publish()
	tb._install_deps(deps_new)
 def prepare(tb, deps_new):
	tb.prepare1(deps_new)
	tb.prepare2(deps_new)
 def register_ephemeral(tb, af):
	tb._ephemeral.append(af)
 def _install_deps(tb, deps_new):
	tb._debug(' installing dependencies '+`deps_new`, 1)
	tb.deps_processed = deps_new
	if not deps_new: return
	dstr = ', '.join(deps_new)
	script = binaries.apt_pkg_gdebi_script(
		dstr, [[
		'from GDebi.DebPackage import DebPackage',
		'd = DebPackage(cache)',
		'res = d.satisfyDependsStr(arg)',
		]])
	cmdl = ['python','-c',script]
	what = 'install-deps'
	rc = testbed.execute(what+'-debinstall', cmdl, script=script,
				kind='install')
	if rc: badpkg('dependency install failed, exit code %d' % rc)
 def needs_reset(tb):
	tb._debug('needs_reset, previously=%s' % tb.modified, 1)
	tb.modified = True
 def blame(tb, m):
	tb._debug('blame += %s' % m, 1)
	tb.blamed.append(m)
 def bomb(tb, m):
	tb._debug('bomb %s' % m)
	if tb.sp is not None:
		tb.sp.stdout.close()
		tb.sp.stdin.close()
		ec = tb.sp.wait()
		if ec: pstderr('adt-run: testbed failing,'
				' exit status %d' % ec)
	tb.sp = None
	raise Quit(16, 'testbed failed: %s' % m)
 def send(tb, string):
	tb.sp.stdin
	try:
		debug('>> '+string, 2)
		print >>tb.sp.stdin, string
		tb.sp.stdin.flush()
		tb.lastsend = string
	except:
		(type, value, dummy) = sys.exc_info()
		tb.bomb('cannot send to testbed: %s' % traceback.
			format_exception_only(type, value))
 def expect(tb, keyword, nresults=None):
	l = tb.sp.stdout.readline()
	if not l: tb.bomb('unexpected eof from the testbed')
	if not l.endswith('\n'): tb.bomb('unterminated line from the testbed')
	l = l.rstrip('\n')
	debug('<< '+l, 2)
	ll = l.split()
	if not ll: tb.bomb('unexpected whitespace-only line from the testbed')
	if ll[0] != keyword:
		if tb.lastsend is None:
			tb.bomb("got banner `%s', expected `%s...'" %
				(l, keyword))
		else:
			tb.bomb("sent `%s', got `%s', expected `%s...'" %
				(tb.lastsend, l, keyword))
	ll = ll[1:]
	if nresults is not None and len(ll) != nresults:
		tb.bomb("sent `%s', got `%s' (%d result parameters),"
			" expected %d result parameters" %
			(string, l, len(ll), nresults))
	return ll
 def commandr(tb, cmd, args=(), nresults=None):
	# pass args=[None,...] or =(None,...) to avoid more url quoting
	if type(cmd) is str: cmd = [cmd]
	if len(args) and args[0] is None: args = args[1:]
	else: args = map(urllib.quote, args)
	al = cmd + args
	tb.send(string.join(al))
	ll = tb.expect('ok', nresults)
	rl = map(urllib.unquote, ll)
	return rl
 def command(tb, cmd, args=()):
	tb.commandr(cmd, args, 0)
 def commandr1(tb, cmd, args=()):
	rl = tb.commandr(cmd, args, 1)
	return rl[0]
 def execute(tb, what, cmdl,
		si='/dev/null', so='/dev/null', se=None, cwd=None,
		script=False, tmpdir=None, kind='short'):
	# Options for script:
	#   False - do not call debug_subprocess, no synch. reporting required
	#   None or string - call debug_subprocess with that value,
	#			plumb stderr through synchronously if possible
	# Options for se:
	#   None - usual Errplumb (output is of kind 2c)
	#   string - path on testbed (output is of kind 2d)

	timeout = timeouts[kind]

	if script is not False: debug_subprocess(what, cmdl, script=script)
	if cwd is None: cwd = tb.scratch.write(True)

	xdump = None
	if se is None:
		ep = Errplumb()
		se_catch = TemporaryFile(what+'-xerr')
		se_use = se_catch.write(True)
		if not opts.quiet: xdump = 'debug=2-2'
		elif trace_stream is not None:
			xdump = 'debug=2-%d' % trace_stream.fileno()
	else:
		ep = None
		se_catch = None
		se_use = se

	cmdl = [None,
		','.join(map(urllib.quote, cmdl)),
		si, so, se_use, cwd]

	if timeout is not None and timeout > 0:
		cmdl.append('timeout=%d' % timeout)

	if xdump is not None and 'execute-debug' in tb.caps: cmdl += [xdump]
	if tmpdir is not None: cmdl.append('env=TMPDIR=%s' % tmpdir)
	if kind=='install': cmdl.append('env=DEBIAN_FRONTEND=noninteractive')

	rc = tb.commandr1('execute', cmdl)
	try: rc = int(rc)
	except ValueError: bomb("execute for %s gave invalid response `%s'"
					% (what,rc))

	if se_catch is not None:
		debug_file(se_catch.read())
	if ep is not None:
		ep.wait()

	return rc

#---------- representation of test control files: Field*, Test, etc.

class FieldBase:
 def __init__(f, fname, stz, base, tnames, vl):
	assert(vl)
	f.stz = stz
	f.base = base
	f.tnames = tnames
	f.vl = vl
 def words(f):
	def distribute(vle):
		(lno, v) = vle
		r = v.split()
		r = map((lambda w: (lno, w)), r)
		return r
	return flatten(map(distribute, f.vl))
 def atmostone(f):
	if len(vl) == 1:
		(f.lno, f.v) = vl[0]
	else:
		raise Unsupported(f.vl[1][0],
			'only one %s field allowed' % fn)
	return f.v

class FieldIgnore(FieldBase):
 def parse(f): pass

class Restriction:
 def __init__(r,rname,base): pass

class Restriction_rw_build_tree(Restriction): pass
class Restriction_breaks_testbed(Restriction):
 def __init__(r, rname, base):
	if 'revert' not in testbed.caps:
		raise Unsupported(f.lno,
			'Test breaks testbed but testbed cannot revert')
class Restriction_needs_root(Restriction):
 def __init__(r, rname, base):
	if 'root-on-testbed' not in testbed.caps:
		raise Unsupported(f.lno,
			'Test needs root on testbed which is not available')

class Field_Restrictions(FieldBase):
 def parse(f):
	for wle in f.words():
		(lno, rname) = wle
		nrname = rname.replace('-','_')
		try: rclass = globals()['Restriction_'+nrname]
		except KeyError: raise Unsupported(lno,
			'unknown restriction %s' % rname)
		r = rclass(nrname, f.base)
		f.base['restriction_names'].append(rname)
		f.base['restrictions'].append(r)

class Field_Features(FieldIgnore):
 def parse(f):
	for wle in f.words():
		(lno, fname) = wle
		f.base['feature_names'].append(fname)
		nfname = fname.replace('-','_')
		try: fclass = globals()['Feature_'+nfname]
		except KeyError: continue
		ft = fclass(nfname, f.base)
		f.base['features'].append(ft)

class Field_Tests(FieldIgnore): pass

class Field_Depends(FieldBase):
 def parse(f):
	print >>sys.stderr, "Field_Depends:", `f.stz`, `f.base`, `f.tnames`, `f.vl`
	dl = map(lambda x: x.strip(),
		flatten(map(lambda (lno, v): v.split(','), f.vl)))
	re = regexp.compile('[^-.+:~0-9a-z()<>=*@]')
	for d in dl:
		if re.search(d):
			badpkg("Test Depends field contains dependency"
			       " `%s' with invalid characters" % d)
	f.base['depends'] = dl

class Field_Tests_directory(FieldBase):
 def parse(f):
	td = atmostone(f)
	if td.startswith('/'): raise Unspported(f.lno,
		'Tests-Directory may not be absolute')
	f.base['testsdir'] = td

def run_tests(stanzas, tree):
	global errorcode, testbed
	if stanzas == ():
		report('*', 'SKIP no tests in this package')
		errorcode |= 8
	for stanza in stanzas:
		tests = stanza[' tests']
		if not tests:
			report('*', 'SKIP package has metadata but no tests')
			errorcode |= 8
		for t in tests:
			t.prepare()
			t.run(tree)
			if 'breaks-testbed' in t.restriction_names:
				testbed.needs_reset()
		testbed.needs_reset()

class Test:
 def __init__(t, tname, base, act):
	if '/' in tname: raise Unsupported(base[' lno'],
		'test name may not contain / character')
	for k in base: setattr(t,k,base[k])
	t.tname = tname
	t.act = act
	t.what = act.what+'t-'+tname
	if len(base['testsdir']): t.path = base['testsdir'] + '/' + tname
	else: t.path = tname
	t._debug('constructed; path=%s' % t.path)
	t._debug(' .depends=%s' % t.depends)
 def _debug(t, m):
	debug('& %s: %s' % (t.what, m))
 def report(t, m):
	report(t.what, m)
 def reportfail(t, m):
	global errorcode
	errorcode |= 4
	report(t.what, 'FAIL ' + m)
 def prepare(t):
	t._debug('preparing')
	dn = []
	for d in t.depends:
		t._debug(' processing dependency '+d)
		if not '@' in d:
			t._debug('  literal dependency '+d)
			dn.append(d)
		else:
			for (pkg,bin) in t.act.binaries:
				d = d.replace('@',pkg)
				t._debug('  synthesised dependency '+d)
				dn.append(d)
	testbed.prepare(dn)
 def run(t, tree):
	t._debug('[----------------------------------------')
	def stdouterr(oe):
		idstr = t.what + '-' + oe
		if opts.output_dir is not None and opts.output_dir.spec_tbp:
			use_dir = opts.output_dir
		else:
			use_dir = testbed.scratch
		return RelativeOutputFile(idstr, use_dir, idstr)

	if hasattr(t.act,'work'): t.act.work.write(True)
	tree.read(True)

	af = RelativeInputFile(t.what, tree, t.path)
	so = stdouterr('stdout')
	se = stdouterr('stderr')

	tf = af.read(True)
	tmpdir = None

	rc = testbed.execute('testchmod-'+t.what, ['chmod','+x','--',tf])
	if rc: bomb('failed to chmod +x %s' % tf)

	if 'needs-root' not in t.restriction_names and opts.user is not None:
		tfl = ['su',opts.user,'-c',tf]
		tmpdir = '%s%s-tmpdir' % (testbed.scratch.read(True), t.what)
		script = 'rm -rf -- "$1"; mkdir -- "$1"'
		if opts.user: script += '; chown %s "$1"' % opts.user
		if 'rw-build-tree' in t.restriction_names:
			script += '; chown -R %s "$2"' % opts.user
		rc = testbed.execute('mktmpdir-'+t.what,
			['sh','-xec',script,'x',tmpdir,tree.read(True)])
		if rc: bomb("could not create test tmpdir `%s', exit code %d"
				% (tmpdir, rc))
	else:
		tfl = [tf]

	rc = testbed.execute('test-'+t.what, tfl,
		so=so.write(True), se=se.write(True), cwd=tree.read(True),
		tmpdir=tmpdir, kind='test')

	so_read = so.read()
	se_read = se.read()

	t._debug(' - - - - - - - - - - results - - - - - - - - - -')
	stab = os.stat(se_read)
	if stab.st_size != 0:
		l = open(se_read).readline()
		l = l.rstrip('\n \t\r')
		if len(l) > 35: l = l[:35] + '...'
		t.reportfail('status: %d, stderr: %s' % (rc, l))
		t._debug(' - - - - - - - - - - stderr - - - - - - - - - -')
		debug_file(se_read)
	elif rc != 0:
		t.reportfail('non-zero exit status %d' % rc)
	else:
		t.report('PASS')

	stab = os.stat(so_read)
	if stab.st_size != 0:
		t._debug(' - - - - - - - - - - stdout - - - - - - - - - -')
		debug_file(so_read)

	t._debug('----------------------------------------]')

def read_control(act, tree, control_override):
	stanzas = [ ]

	if control_override is not None:
		control_af = control_override
		testbed.blame('arg:'+control_override.spec)
	else:
		if act.missing_tests_control:
			return ()
		control_af = RelativeInputFile(act.what+'-testcontrol',
			tree, 'debian/tests/control')
	try:
		control = open(control_af.read(), 'r')
	except (IOError,OSError), oe:
		if oe[0] != errno.ENOENT: raise
		return []

	lno = 0
	def badctrl(m): act.bomb('tests/control line %d: %s' % (lno, m))
	stz = None	# stz[field_name][index] = (lno, value)
			# special field names:
			# stz[' lno'] = number
			# stz[' tests'] = list of Test objects
	def end_stanza(stz):
		if stz is None: return
		stz[' errs'] = 0
		stanzas.append(stz)
		stz = None
		hcurrent = None

	initre = regexp.compile('([A-Z][-0-9a-z]*)\s*\:\s*(.*)$')
	while 1:
		l = control.readline()
		if not l: break
		lno += 1
		if not l.endswith('\n'): badctrl('unterminated line')
		if regexp.compile('\s*\#').match(l): continue
		if not regexp.compile('\S').match(l): end_stanza(stz); continue
		initmat = initre.match(l)
		if initmat:
			(fname, l) = initmat.groups()
			fname = string.capwords(fname)
			if stz is None:
				stz = { ' lno': lno, ' tests': [] }
			if not stz.has_key(fname): stz[fname] = [ ]
			hcurrent = stz[fname]
		elif regexp.compile('\s').match(l):
			if not hcurrent: badctrl('unexpected continuation')
		else:
			badctrl('syntax error')
		hcurrent.append((lno, l))
	end_stanza(stz)

	def testbadctrl(stz, lno, m):
		report_badctrl(lno, m)
		stz[' errs'] += 1

	for stz in stanzas:
		try:
			try: tnames = stz['Tests']
			except KeyError:
				tnames = ['*']
				raise Unsupported(stz[' lno'],
					'no Tests field')
			tnames = map((lambda lt: lt[1]), tnames)
			tnames = string.join(tnames).split()
			base = {
				'restriction_names': [],
				'restrictions': [],
				'feature_names': [],
				'features': [],
				'testsdir': 'debian/tests',
				'depends' : '@'
			}
			for fname in stz.keys():
				if fname.startswith(' '): continue
				vl = stz[fname]
				try: fclass = globals()['Field_'+
					fname.replace('-','_')]
				except KeyError: raise Unsupported(vl[0][0],
					'unknown metadata field %s' % fname)
				f = fclass(stz, fname, base, tnames, vl)
				f.parse()
			for tname in tnames:
				t = Test(tname, base, act)
				stz[' tests'].append(t)
		except Unsupported, u:
			for tname in tnames: u.report(tname)
			continue

	return stanzas

def print_exception(ei, msgprefix=''):
	if msgprefix: pstderr(msgprefix)
	(et, q, tb) = ei
	if et is Quit:
		pstderr('adt-run: ' + q.m)
		psummary('quitting: '+q.m)
		return q.ec
	else:
		pstderr("adt-run: unexpected, exceptional, error:")
		psummary('quitting: unexpected error, consult transcript')
		traceback.print_exc(None, sys.stderr)
		if trace_stream is not None:
			traceback.print_exc(None, trace_stream)
		return 20

def cleanup():
	global trace_stream
	try:
		if testbed is not None:
			testbed.reset_apt()
			testbed.stop()
		if opts.tmpdir is None and tmpdir is not None:
			rmtree('tmpdir', tmpdir)
		if trace_stream is not None:
			trace_stream.close()
			trace_stream = None
	except:
		print_exception(sys.exc_info(),
			'\nadt-run: error cleaning up:\n')
		os._exit(20)

#---------- registration, installation etc. of .deb's: Binaries

def determine_package(act):
	cmd = 'dpkg-deb --info --'.split(' ')+[act.af.read(),'control']
	(rc, output) = subprocess_cooked(cmd, stdout=subprocess.PIPE)
	if rc: badpkg('failed to parse binary package, code %d' % rc)
	re = regexp.compile('^\s*Package\s*:\s*([0-9a-z][-+.0-9a-z]*)\s*$')
	act.pkg = None
	for l in output.split('\n'):
		m = re.match(l)
		if not m: continue
		if act.pkg: badpkg('two Package: lines in control file')
		act.pkg = m.groups()[0]
	if not act.pkg: badpkg('no good Package: line in control file')

class Binaries:
 def __init__(b):
	b.dir = TemporaryDir('binaries')
	b.dir.write()
	ok = False

	if opts.gnupghome is None:
		opts.gnupghome = tmpdir+'/gnupg'

	b._debug('initialising')
	try:
		for x in ['pubring','secring']:
			os.stat(opts.gnupghome + '/' + x + '.gpg')
		ok = True
	except (IOError,OSError), oe:
		if oe.errno != errno.ENOENT: raise

	if ok: b._debug('no key generation needed')
	else: b.genkey()

 def _debug(b, s):
	debug('* '+s)

 def genkey(b):
	b._debug('preparing for key generation')

	mkdir_okexist(os.path.dirname(opts.gnupghome), 02755)
	mkdir_okexist(opts.gnupghome, 0700)

	script = '''
  exec >&2
  cd "$1"
  cat <<"END" >key-gen-params
Key-Type: DSA
Key-Length: 1024
Key-Usage: sign
Name-Real: autopkgtest per-run key
Name-Comment: do not trust this key
Name-Email: autopkgtest@example.com
END
  set -x
  gpg --homedir="$1" --batch --gen-key key-gen-params
		'''
	cmdl = ['sh','-ec',script,'x',opts.gnupghome]
	rc = subprocess_cooked(cmdl, dbg=('genkey',script))[0]
<<<<<<< HEAD
	if rc:
		try:
			f = open(opts.gnupghome+'/key-gen-log')
			tp = file.read()
		except OSError, e: tp = e
		pstderr(tp)
		bomb('key generation failed, code %d' % rc)
=======
	if rc: bomb('key generation failed, code %d' % rc)
>>>>>>> 4666b307

 def apt_configs(b):
	return {
		"Dir::Etc::sourcelist": b.dir.read(True)+'sources.list',
	}

 def apt_pkg_gdebi_script(b, arg, middle):
	script = [
		'import apt_pkg',
		'import urllib',
		'arg = urllib.unquote("%s")' % urllib.quote(arg),
		]
	for (k,v) in b.apt_configs().iteritems():
		v = urllib.quote(v)
		script.append('apt_pkg.Config.Set("%s",urllib.unquote("%s"))'
				% (k, v))
	script += [
		'from GDebi.Cache import Cache',
		'cache = Cache()',
		]
	for m in middle:
		script += m + [
		'print res',
		'print d.missingDeps',
		'print d.requiredChanges',
		'if not res: raise "gdebi failed (%s, %s, %s): %s" % '+
			' (`res`, `d.missingDeps`, `d.requiredChanges`, '+
			  'd._failureString)',
		'cache.commit()',
		''
		]
	return '\n'.join(script)
 def apt_get(b):
	ag = ['apt-get','-qy']
	for kv in b.apt_configs().iteritems():
		ag += ['-o', '%s=%s' % kv]
	return ' '.join(ag)

 def reset(b):
	b._debug('reset')
	rmtree('binaries', b.dir.read())
	b.dir.invalidate()
	b.dir.write()
	b.install = []
	b.blamed = []
	b.registered = set()

 def register(b, act, pkg, af, forwhat, blamed):
	b._debug('register what=%s deb_%s=%s pkg=%s af=%s'
		% (act.what, forwhat, act.ah['deb_'+forwhat], pkg, str(af)))

	if act.ah['deb_'+forwhat] == 'ignore': return

	b.blamed += testbed.blamed

	leafname = pkg+'.deb'
	dest = RelativeOutputFile('binaries--'+leafname, b.dir, leafname)

	try: os.remove(dest.write())
	except (IOError,OSError), oe:
		if oe.errno != errno.ENOENT: raise e

	try: os.link(af.read(), dest.write())
	except (IOError,OSError), oe:
		if oe.errno != errno.EXDEV: raise e
		shutil.copy(af.read(), dest)

	if act.ah['deb_'+forwhat] == 'install':
		b.install.append(pkg)

	b.registered.add(pkg)

 def publish(b):
	b._debug('publish')

	script = '''
  exec >&2
  cd "$1"
  apt-ftparchive packages . >Packages
  gzip <Packages >Packages.gz
  apt-ftparchive release . >Release
  rm -f Release.gpg
  gpg --homedir="$2" --batch --detach-sign --armour -o Release.gpg Release
  gpg --homedir="$2" --batch --export >archive-key.pgp
		'''
	cmdl = ['sh','-ec',script,'x',b.dir.write(),opts.gnupghome]
	rc = subprocess_cooked(cmdl, dbg=('ftparchive',script))[0]
	if rc: bomb('apt-ftparchive or signature failed, code %d' % rc)

	b.dir.invalidate(True)
	apt_source = b.dir.read(True)

	so = TemporaryFile('vlds')
	script = '''
  exec 3>&1 >&2
  apt-key add archive-key.pgp
  echo "deb file://'''+apt_source+''' /" >sources.list
  cat /etc/apt/sources.list >>sources.list
  if [ "x`ls /var/lib/dpkg/updates`" != x ]; then
    echo >&2 "/var/lib/dpkg/updates contains some files, aargh"; exit 1
  fi
  '''+ b.apt_get() +''' update >&2
  cat /var/lib/dpkg/status >&3
		'''
	testbed.mungeing_apt()
	rc = testbed.execute('apt-key', ['sh','-ec',script],
				so=so.write(True), cwd=b.dir.write(True),
				script=script, kind='install')
	if rc: bomb('apt setup failed with exit code %d' % rc)

	testbed.blamed += b.blamed

	b._debug('publish reinstall checking...')
	pkgs_reinstall = set()
	pkg = None
	for l in open(so.read()):
		if l.startswith('Package: '):
			pkg = l[9:].rstrip()
		elif l.startswith('Status: install '):
			if pkg in b.registered:
				pkgs_reinstall.add(pkg)
				b._debug(' publish reinstall needs '+pkg)

	if pkgs_reinstall:
		for pkg in pkgs_reinstall: testbed.blame(pkg)
		what = 'apt-get-reinstall'
		cmdl = (b.apt_get() + ' --reinstall install '+
			' '.join([pkg for pkg in pkgs_reinstall])+' >&2')
		cmdl = ['sh','-c',cmdl]
		rc = testbed.execute(what, cmdl, script=None, kind='install')
		if rc: badpkg("installation of basic binarries failed,"
				" exit code %d" % rc)

	b._debug('publish install...')
	for pkg in b.install:
		what = 'apt-get-install-%s' % pkg
		testbed.blame(pkg)
		cmdl = b.apt_get() + ' install ' + pkg + ' >&2'
		cmdl = ['sh','-c',cmdl]
		rc = testbed.execute(what, cmdl, script=None, kind='install')
		if rc: badpkg("installation of %s failed, exit code %d"
				% (pkg, rc))

	b._debug('publish done')

#---------- processing of sources (building)

def source_rules_command(act,script,what,which,work,cwd,
				results_lines=0,xargs=[]):
	script = [	"exec 3>&1 >&2",
			"set -x"	] + script
	script = '\n'.join(script)
	so = TemporaryFile('%s-%s-results' % (what,which))
	rc = testbed.execute('%s-%s' % (what,which),
			['sh','-ec',script]+xargs, script=script,
			so=so.write(True), cwd=cwd, kind='build')
	results = open(so.read()).read().rstrip('\n')
	if len(results): results = results.split("\n")
	else: results = []
	if rc: badpkg("rules %s failed with exit code %d" % (which,rc))
	if results_lines is not None and len(results) != results_lines:
		badpkg("got %d lines of results from %s where %d expected"
			% (len(results), which, results_lines))
	if results_lines==1: return results[0]
	return results

def build_source(act, control_override):
	act.blame = 'arg:'+act.af.spec
	testbed.blame(act.blame)
	testbed.prepare1([])
	testbed.needs_reset()

	what = act.what
	basename = act.af.spec
	debiancontrol = None
	act.binaries = []

	def debug_b(m): debug('* <%s:%s> %s' % (act.kind, act.what, m))

	if act.kind == 'dsc':
		dsc = act.af
		dsc_file = open(dsc.read())
		in_files = False
		fre = regexp.compile('^\s+[0-9a-f]+\s+\d+\s+([^/.][^/]*)$')
		for l in dsc_file:
			l = l.rstrip('\n')
			if l.startswith('Files:'): in_files = True; continue
			elif l.startswith('#'): pass
			elif not l.startswith(' '):
				in_files = False
				if l.startswith('Source:'):
					act.blame = 'dsc:'+l[7:].strip()
					testbed.blame(act.blame)
			if not in_files: continue

			m = fre.match(l)
			if not m: badpkg(".dsc contains unparseable line"
					" in Files: `%s'" % l)
			leaf = m.groups(0)[0]
			subfile = RelativeInputFile(what+'/'+leaf, dsc, leaf,
					sibling=True)
			subfile.read(True)
		dsc.read(True)

	if act.kind == 'ubtree':
		debiancontrol = RelativeInputFile(what+'-debiancontrol',
			act.af, 'debian/control')
		dsc = TemporaryFile(what+'-fakedsc')
		dsc_w = open(dsc.write(), 'w')
		for l in open(debiancontrol.read()):
			l = l.rstrip('\n')
			if not len(l): break
			print >>dsc_w, l
		print >>dsc_w, 'Binary: none-so-this-is-not-a-package-name'
		dsc_w.close()

	if act.kind == 'dsc':
		testbed.prepare2([])
		script = binaries.apt_pkg_gdebi_script('', [[
				'from GDebi.DebPackage import DebPackage',
				'd = DebPackage(cache)',
				'res = d.satisfyDependsStr("dpkg-dev")',
			]])
		cmdl = ['python','-c',script]
		whatp = what+'-dpkgsource'
		rc = testbed.execute(what, cmdl, script=script, kind='install')
		if rc: badpkg('dpkg-source install failed, exit code %d' % rc)

	work = TemporaryDir(what+'-build')
	act.work = work

	tmpdir = work.write(True)+'/tmpdir'
	tmpdir_script = [
			'TMPDIR="$1"',
			'rm -rf -- "$TMPDIR"',
			'export TMPDIR',
			opts.user_wrap('mkdir -- "$TMPDIR"'),
		]

	if act.kind == 'ubtree':
		spec = '%s/real-tree' % work.write(True)
		create_command = '''
			rm -rf "$spec"
			mkdir "$spec"
			cp -rP --preserve=timestamps,links -- "$origpwd"/. "$spec"/.
			'''
		initcwd = act.af.read(True)

	if act.kind == 'dsc':
		spec = dsc.read(True)
		create_command = '''
			dpkg-source -x $spec
			'''
		initcwd = work.write(True)

	script = [
		'spec="$2"',
		'origpwd=`pwd`',
		'cd '+work.write(True)
	]

	if opts.user:
		script += ([ 'chown '+opts.user+' .' ] +
			tmpdir_script +
			[ 'spec="$spec" origpwd="$origpwd" '
				+opts.user_wrap(create_command) ])
	else:
		script += (tmpdir_script +
			[ create_command ])

	script += [
			'cd */.',
			'pwd >&3',
			'set +e; test -f debian/tests/control; echo $? >&3'
		]
	(result_pwd, control_test_rc) = source_rules_command(
			act,script,what,'extract',work,
			cwd=initcwd, results_lines=2, xargs=['x',tmpdir,spec])

	filter = act.ah['dsc_filter']

	if control_test_rc == '1': act.missing_tests_control = True

	# For optional builds:
	#
	# We might need to build the package because:
	#   - we want its binaries (filter isn't _ and at least one of the
	#	deb_... isn't ignore)
	#   - the test control file says so
	#       (assuming we have any tests)

	class NeedBuildException: pass
	def build_needed(m):
		debug_b('build needed for %s' % m)
		raise NeedBuildException()

	try:
		if filter != '_' and (act.ah['deb_forbuilds'] != 'ignore' or
				      act.ah['deb_fortests'] != 'ignore'):
			build_needed('binaries')

		result_pwd_af = InputDir(what+'-treeforcontrol',
			result_pwd, True)
		stanzas = read_control(act, result_pwd_af, control_override)
		for stanza in stanzas:
			for t in stanza[' tests']:
				if 'no-build-needed' not in t.feature_names:
					build_needed('test %s' % t.tname)
				for d in t.depends:
					if '@' in d:
						build_needed('test %s '
						 'dependency %s' % (t.tname,d))

		debug_b('build not needed')
		built = False

	except NeedBuildException:

		if act.kind != 'dsc':
			testbed.prepare2([])

		script = binaries.apt_pkg_gdebi_script(
			dsc.read(True), [[
			'from GDebi.DscSrcPackage import DscSrcPackage',
			'd = DscSrcPackage(cache, arg)',
			'res = d.checkDeb()',
			 ],[
			'from GDebi.DebPackage import DebPackage',
			'd = DebPackage(cache)',
			'res = d.satisfyDependsStr("'+
					','.join(build_essential)+
				'")',
			]])

		cmdl = ['python','-c',script]
		whatp = what+'-builddeps'
		rc = testbed.execute(what, cmdl, script=script, kind='install')
		if rc: badpkg('build-depends install failed,'
			      ' exit code %d' % rc)

		script = tmpdir_script + [
			'cd "$2"',
			'dpkg-checkbuilddeps',
			opts.user_wrap('debian/rules build'),
			]
		source_rules_command(act,script,what,'build',work,
				cwd=initcwd, xargs=['x',tmpdir,result_pwd])

		if os.path.dirname(result_pwd)+'/' != work.read(True):
			badpkg("results dir `%s' is not in expected parent"
			       " dir `%s'" % (result_pwd, work.read(True)))

		built = True

	act.tests_tree = InputDir(what+'-tests-tree',
				work.read(True)+os.path.basename(result_pwd),
				True)
	if act.ah['dsc_tests']:
		testbed.register_ephemeral(act.work)
		testbed.register_ephemeral(act.tests_tree)

	if not built:
		act.blamed = []
		return

	act.blamed = copy.copy(testbed.blamed)

	debug_b('filter=%s' % filter)
	if filter != '_':
		script = tmpdir_script + [
			'cd '+work.write(True)+'/*/.',
			opts.user_wrap(opts.gainroot+' debian/rules binary'),
			'cd ..',
			'echo *.deb >&3',
			]
		result_debs = source_rules_command(act,script,what,
				'binary',work,work.write(True),
				results_lines=1, xargs=['x',tmpdir])
		if result_debs == '*': debs = []
		else: debs = result_debs.split(' ')
		debug_b('debs='+`debs`)
		re = regexp.compile('^([-+.0-9a-z]+)_[^_/]+(?:_[^_/]+)\.deb$')
		for deb in debs:
			m = re.match(deb)
			if not m: badpkg("badly-named binary `%s'" % deb)
			pkg = m.groups()[0]
			debug_b(' deb=%s, pkg=%s' % (deb,pkg))
			for pat in filter.split(','):
				debug_b('  pat=%s' % pat)
				if not fnmatch.fnmatchcase(pkg,pat):
					debug_b('   no match')
					continue
				deb_what = pkg+'_'+what+'.deb'
				bin = RelativeInputFile(deb_what,work,deb,True)
				debug_b('  deb_what=%s, bin=%s' %
					(deb_what, str(bin)))
				binaries.register(act,pkg,bin,
					'forbuilds',testbed.blamed)
				act.binaries.append((pkg,bin))
				break
		debug_b('all done.')

#---------- main processing loop and main program

def process_actions():
	global binaries

	def debug_a1(m): debug('@@@@@@@@@@@@@@@@@@@@@@@@@@@@@@@@@@@@@@@@ '+m)
	def debug_a2(m): debug('@@@@@@@@@@@@@@@@@@@@ '+m)
	def debug_a3(m): debug('@@@@@@@@@@ '+m)

	debug_a1('starting')
	testbed.open()
	binaries = Binaries()

	for act in opts.actions:
		if act.af is not None and not act.af.spec_tbp:
			testbed.register_ephemeral(act.af)

	binaries.reset()
	control_override = None

	debug_a1('builds ...')
	for act in opts.actions:
		debug_a2('%s %s' %
			(act.kind, act.what))

		if act.kind == 'control':
			control_override = act.af
		if act.kind == 'deb':
			testbed.blame('arg:'+act.af.spec)
			determine_package(act)
			testbed.blame('deb:'+act.pkg)
			binaries.register(act,act.pkg,act.af,
				'forbuilds',testbed.blamed)
		if act.kind == 'dsc' or act.kind == 'ubtree':
			build_source(act, control_override)
		if act.kind == 'tree':
			act.binaries = []
		if act.kind.endswith('tree') or act.kind == 'dsc':
			control_override = None
		if act.kind == 'instantiate':
			pass

	debug_a1('builds done.')

	binaries.reset()
	control_override = None

	debug_a1('tests ...')
	for act in opts.actions:
		debug_a2('test %s %s' % (act.kind, act.what))

		testbed.needs_reset()
		if act.kind == 'control':
			control_override = act.af
		if act.kind == 'deb':
			binaries.register(act,act.pkg,act.af,'fortests',
				['deb:'+act.pkg])
		if act.kind == 'dsc' or act.kind == 'ubtree':
			for (pkg,bin) in act.binaries:
				binaries.register(act,pkg,bin,'fortests',
					act.blamed)
		if act.kind == 'dsc':
			if act.ah['dsc_tests']:
				debug_a3('read control ...')
				stanzas = read_control(act, act.tests_tree,
						control_override)
				testbed.blamed += act.blamed
				debug_a3('run_tests ...')
				run_tests(stanzas, act.tests_tree)
			control_override = None
		if act.kind == 'tree' or act.kind == 'ubtree':
			testbed.blame('arg:'+act.af.spec)
			stanzas = read_control(act, act.af, control_override)
			debug_a3('run_tests ...')
			run_tests(stanzas, act.af)
			control_override = None
		if act.kind == 'instantiate':
			testbed.prepare([])
	debug_a1('tests done.')

def main():
	global testbed
	global tmpdir
	try:
		parse_args()
	except SystemExit, se:
		os._exit(20)
	try:
		setup_trace()
		testbed = Testbed()
		testbed.start()
		finalise_options()
		process_actions()
	except:
		ec = print_exception(sys.exc_info(), '')
		cleanup()
		os._exit(ec)
	cleanup()
	os._exit(errorcode)

main()<|MERGE_RESOLUTION|>--- conflicted
+++ resolved
@@ -1288,17 +1288,7 @@
 		'''
 	cmdl = ['sh','-ec',script,'x',opts.gnupghome]
 	rc = subprocess_cooked(cmdl, dbg=('genkey',script))[0]
-<<<<<<< HEAD
-	if rc:
-		try:
-			f = open(opts.gnupghome+'/key-gen-log')
-			tp = file.read()
-		except OSError, e: tp = e
-		pstderr(tp)
-		bomb('key generation failed, code %d' % rc)
-=======
 	if rc: bomb('key generation failed, code %d' % rc)
->>>>>>> 4666b307
 
  def apt_configs(b):
 	return {
