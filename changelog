<<<<<<< HEAD
autopkgtest (1.1.0) unstable; urgency=low

  * adt-testreport-runloop: manpage
  * adt-testreport-runloop: better command line parsing
  * adt-testreport-runloop: removed old lalonde junk
  * adt-testreport-runloop: replaced `..._ok' vars with sentinel files
  * hosts/chinstrap/update-suppressions: big comment
  * adt-testreport-runloop: renamed from hosts/cadmium/lalonde-nightly
  * hosts/cadmium/onepackage-config: set PATH (was in lalonde-nightly)
  * adt-testreport-onepackage: many manpage improvements



autopkgtest (1.0.9) unstable; urgency=low
=======
autopkgtest (1.1.0) nowhere; urgency=low
>>>>>>> 1e6fe8ce

  * Separate email_sourcepackage_header and email_binarypackage_header
    to allow us to properly file bugs in LP against binary packages built
    from differently-named sources.
  * adt-testreport-onepackage: Dump a logfile giving the scores and facts
    used for package selection.
  * adt-testreport-onepackage: Do not prefer packages whose source package
    is listed in the suppressions file.
  * hosts/cadmium/manual-test-one-binary: new testing script.
  * hosts/cadmium/onepackage-config: explain about archive skew.
  * adt-testreport-onepackage: nicer score logging re skip chars.
  * adt-testreport-onepackage: skip emails if _source_ is suppresed.
  * adt-testreport-onepackage etc.: new blacklist feature, and initially
    blacklist ltsp-client{,-core}.
  * adt-testreport-onepackage: limit log to 64K (32K head, 32K tail)
    to avoid humungous bug reports which LP silently discards.
  * hosts/cadmium/lalonde-nightly: check for testbed sentinel file
    and stop if not present.

 -- Ian Jackson <iwj@ubuntu.com>  Thu, 18 Oct 2007 11:56:51 +0100

autopkgtest (1.0.8) gutsy; urgency=low

  * adt-run: pass -o Debug::pkgProblemResolver=true to apt & gdebi;
    this improves dependency problem reporting.  (LP: #135581.)
  * adt-testreport-onepackage: seddery the log to remove ctrl chars.
    In particular, this gets rid of ^M's from apt which get corrupted
    by email transport and thus break the email signatures.
  * hosts/chinstrap/update-suppressions: pass -S to curl.
  * hosts/{chinstrap,cadmium}/install-on-*: use --ubuntu branch.

 -- Ian Jackson <iwj@ubuntu.com>  Wed, 19 Sep 2007 15:44:33 +0100

autopkgtest (1.0.7) gutsy; urgency=low

  * Build properly with debian/copyright.

 -- Ian Jackson <iwj@ubuntu.com>  Tue, 28 Aug 2007 18:16:35 +0100

autopkgtest (1.0.6) unstable; urgency=low

  * Better changelog for 1.0.4.
  * .bzrignore debian/copyright.

 -- Ian Jackson <iwj@ubuntu.com>  Tue, 28 Aug 2007 18:08:46 +0100

autopkgtest (1.0.5) gutsy; urgency=low

  * Generate debian/copyright file in source package.

 -- Ian Jackson <iwj@ubuntu.com>  Tue, 28 Aug 2007 18:01:16 +0100

autopkgtest (1.0.4) gutsy; urgency=low

  * adt-testreport-onepackage:
    - Handling of source packages' Architecture: field corrected
      so package selection works properly.
    - Use ln -f when installing summary.
    - Capability to suppress emails similar to ones already sent.
    - Launchpad bug filing including PGP-signing, `affects' line, etc.
    - Capability to suppress email for packages listed in a
      suppression file.
    - Better formatting and explanations in some emails.

  * adt-run:
    - Options for setting timeouts.
    - Increase default timeouts 100s, 3ks, 10ks, 100ks.
  
  * hosts/chinstrap/*:
     Screen-scrape Launchpad to get existing bugs and generate a suitable
     suppression file so we file a bug iff there isn't one already. 
  
  * hosts/cadmium/*:
     New directory for convenience scripts etc on Canonical buildd.

 -- Ian Jackson <iwj@ubuntu.com>  Tue, 28 Aug 2007 17:42:13 +0100

autopkgtest (1.0.3) unstable; urgency=low

  * Set LANG to C by default for commands (eg builds and tests) run on
    testbed, and make this configurable.
  * Make builds work again: Fix `cd *' in work.write (broken by
    inclusion of `tmpdir' in that directory).
  * adt-testreport-onepackage has better reporting for DC-running.
  * Fix handling of non-.deb-producing source packages (eg, ones
    which produce only .udebs).

 -- Ian Jackson <iwj@ubuntu.com>  Mon, 16 Jul 2007 17:18:03 +0100

autopkgtest (1.0.2) unstable; urgency=low

  * xenlvm command-line settings properly override config file
    settings everywhere.
  * Default value for adt_distro computed in time to be used for
    default value for adt_play.
  * Close fd 4 for lvm tools too (suppresses daft `File descriptor
    left open' message).
  * Change default lvm lv sizes and make documentation correspond
    to reality.

 -- Ian Jackson <ian@davenant.greenend.org.uk>  Fri, 13 Jul 2007 15:31:58 +0100

autopkgtest (1.0.1) unstable; urgency=low

  * adt_debootstrap_opts mentioned in README and passable on
    command lines, instead of unused adt_pbuilder_args.
  * Dependency on pbuilder fixed; we use debootstrap, not pbuilder.

 -- Ian Jackson <iwj@ubuntu.com>  Thu, 12 Jul 2007 16:54:47 +0100

autopkgtest (1.0.0) gutsy; urgency=low

  * Locking: <play>.lock (unlinkable fcntl style) plus <play>/good
    sentinel file.  This will avoid conflicts between simultaneous calls
    to with-testbed and setup (and others).  The `with' mode of the userv
    target is enhanced so that the caller can take out the lock and hold
    it will starting and discarding the testbed more than once.

 -- Ian Jackson <iwj@ubuntu.com>  Thu, 12 Jul 2007 15:01:35 +0100

autopkgtest (0.9.2) unreleased; urgency=low

  * Really discard stderr from our ought-to-be-unnecessary
    modprobe dm-snapshot.

 -- Ian Jackson <ian@davenant.greenend.org.uk>  Thu, 12 Jul 2007 14:31:20 +0100

autopkgtest (0.9.1) gutsy; urgency=low

  * autopkgtest-xenlvm declares that it Depends on dmsetup.
  * Discard stderr from our ought-to-be-unnecessary modprobe dm-snapshot.
  * New `console' mode for userv service.
  * Move README.userv to autopkgtest-xenlvm package (and hence to
    /usr/share/doc/autopkgtest-xenlvm).
  * Do not mind if directory named by adt_modules doesn't exist - in
    that case just don't copy any modules.
  * Attempt to install libc6-xen in fixups-inside, rather than instructing
    debootstrap to install it.  This makes us not mind if it's missing.

 -- Ian Jackson <iwj@ubuntu.com>  Thu, 12 Jul 2007 09:50:13 +0100

autopkgtest (0.9.0) gutsy; urgency=low

  New features:
  * userv service for testbed invocation now provided and
    at least somewhat tested, and useable by adt-virt-xenlvm.
  * New print-execute-command command for virtualisation servers.
  * New adt_sshauthkeys_hook config variable.
  * pass count= to dd for erasure when lvm_erasebase=true.

  Bugfixes:
  * Fix filename pattern bug which can prevent automatic keypair
    generation (false claim that privkey and pubkey do not match).
  * Do not demand vg or distro information for initscript to work.
  * export adt_* variable settings resulting from command-line
    arguments so that subprocesses get them properly, and arrange
    for the `defaults for simple settings' not to override environment
    variables.
  * suppress various variable settings' default computations (and
    consequent failure if the default can't be established) when
    processing config for the initscript.  The initscript does not
    need per-testbed configuration options.
  * close fd 8 when running vgdisplay (which avoids an annoying and
    spurious warning from the lvm tools).

  Packaging:
  * autopkgtest-xenlvm now Recommends: lvm2 and debootstrap.
  * autopkgtest Suggests curl (adt-testreport-onepackage needs it).

  Portability:
  * Check for udev persistent-net-generator and if enabled we
    write a rune for eth0 for guest_macaddr into the RULES_FILE
    specified in /lib/udev/write_net_rules.  (Needed for gutsy.)
  * Remove iwj-specific stuff from adt-testreport-onepackage and put
    it into onepackage-config with scary warnings to tell people to
    edit the file.

  Documentation:
  * ip forwarding warning clarified.
  * README documentation of default value for erasebase corrected.

 -- Ian Jackson <iwj@ubuntu.com>  Tue,  3 Jul 2007 14:58:56 +0100

autopkgtest (0.8.2feisty1~iwj) feisty-updates; urgency=low

  * Fix readconfig.in to set adt_$var rather than just $var.
  * Use fd 8 for readconfig stdout parking rather than fd 10, to avoid
    Debian #423400 (bash bug).
  * Truncate files when writing them (copyup, copydown, etc) (!)
  * Remove spurious \ from `do not know how to handle filename' message.
  * Reset signal handlers in VirtSubproc cleanup.

 -- Ian Jackson <ian@davenant.greenend.org.uk>  Thu, 17 May 2007 15:11:31 +0100

autopkgtest (0.8.2) gutsy unstable; urgency=low

  * Fix fd handling to work around Python's habit of closing files
    you specify in subprocess.Popen.
  * Error handling bugfixes: say except (IOError,OSError) everywhere
    rather than just one of those two; correct harmless bug in gpg key
    generation error handling.
  * Make adt-virt-null work properly (VirtSubProc runs `down' with
    a single argument, so down must be sh -c and not []).
  * In VirtSubProc close spurious copy of plumbing pipe, which prevents
    certain hangs during error situations.
  * Xen cleanup script runs dmsetup info / dmsetup remove several times
    with some sleeps because xm destroy is not properly instantaneous.
  * Fix handling of pre-built source trees.
  * Fix cleanup handling not to delete tmpdir before resetting testbed's
    apt.
  
 -- Ian Jackson <ian@davenant.greenend.org.uk>  Fri, 27 Apr 2007 16:06:15 +0100

autopkgtest (0.8.1) feisty; urgency=low

  * Call dmsetup remove repeatedly instead of messing with udevsettle.
    udevsettle doesn't always help with the dmsetup remove race.

 -- Ian Jackson <iwj@ubuntu.com>  Wed,  4 Apr 2007 18:04:38 +0100

autopkgtest (0.8.0) feisty; urgency=low

  * adt-run: new --instantiate option to allow package installation to be
    forced for testing.  (This is not an ideal approach - it's not very
    flexible - but works well enough for the current requirements.)
  * adt-testreport-onepackage: new ability to test binary as well as
    source packages, using new --instantiate option.
  * new `timeout=' option on `execute' virt server command.
  * set some default timeouts (these should be settable with options,
    really).
  * Default kernel image guesser is more sophisticated - now we look
    for something that looks like a Xen kernel rather than guessing
    from the filename since the filenames seem unstable.
  * Default setting for adt_fw_allowglobalports is none.
  * Set DEBIAN_FRONTEND=noninteractive.
  * Run udevsettle after xm destroy but before dmsetup remove.
  * Run sendmail -odi not -odq in adt-testreport-onepackage.
  * Longer timeouts by default.
  * Print `adt-run: trace' for trace output.
  * Show all apt stdout (including dpkg stdout) in contemporaneous trace.
  
 -- Ian Jackson <iwj@ubuntu.com>  Tue,  3 Apr 2007 20:08:13 +0100

autopkgtest (0.7.2) feisty; urgency=low

  * adt-testreport-onepackage: new management script, with some
    example config files onepackage-config and ubuntu-config.
  * Fixed quite a few bugs in adt-run.
  * Made adt_distro xenlvm config var settable.
  * Fixed various packaging problems.

 -- Ian Jackson <iwj@ubuntu.com>  Thu,  8 Mar 2007 14:54:33 +0000

autopkgtest (0.7.1) feisty; urgency=low

  * Actually ship README.* files.
  * Manpage for adt-virt-xenlvm.
  * New adt-virt-null.

 -- Ian Jackson <iwj@ubuntu.com>  Mon, 26 Feb 2007 16:34:41 +0000

autopkgtest (0.7.0) feisty; urgency=low

  * Many new features, including:
    - Xen virtualisation service works
    - Can build packages as necessary
    - Many bugfixes.
    - Documentation (moved from the wiki).

 -- Ian Jackson <iwj@ubuntu.com>  Thu, 22 Feb 2007 20:10:30 +0000

autopkgtest (0.6.1) edgy; urgency=low

  * autopkgtest-xenlvm: filter output from debootstrap to make
    the amount of output more reasonable.  set -o pipefail.
    Create a timestamp file on image creation.  Warn if ipv4
    forwarding is turned off.
  * Add missing file `xen/justconfig' to bzr.
  * Fix typo in usage message in adt-virt-chroot.

 -- Ian Jackson <iwj@ubuntu.com>  Wed, 11 Oct 2006 15:42:18 +0100

autopkgtest (0.6.0) edgy; urgency=low

  * autopkgtest-xenlvm: new package with Xen/LVM management
    scripts productised.  Not yet glued into autopkgtest proper.

 -- Ian Jackson <iwj@ubuntu.com>  Fri,  6 Oct 2006 20:45:41 +0100

autopkgtest (0.5.3) dapper; urgency=low

  * Rename package autodebtest => autopkgtest.
  * Remove a leftover debugging print from adt-virt-chroot.

 -- Ian Jackson <iwj@ubuntu.com>  Tue,  7 Feb 2006 18:02:08 +0000

autodebtest (0.5.2) dapper; urgency=low

  * New --output-dir option to adt-run.
  * Bugfixes (including new mandatory cwd argument to `execute'
    virt server command).

 -- Ian Jackson <iwj@ubuntu.com>  Thu,  2 Feb 2006 19:44:18 +0000

autodebtest (0.5.1) dapper; urgency=low

  * Manpages and minor fixes.

 -- Ian Jackson <iwj@ubuntu.com>  Tue, 24 Jan 2006 18:37:46 +0000

autodebtest (0.5.0) unstable; urgency=low

  * Initial release of (still largely proof-of-concept) automatic binary
    package testing framework.

 -- Ian Jackson <iwj@ubuntu.com>  Fri, 20 Jan 2006 17:56:55 +0000<|MERGE_RESOLUTION|>--- conflicted
+++ resolved
@@ -1,4 +1,3 @@
-<<<<<<< HEAD
 autopkgtest (1.1.0) unstable; urgency=low
 
   * adt-testreport-runloop: manpage
@@ -13,9 +12,6 @@
 
 
 autopkgtest (1.0.9) unstable; urgency=low
-=======
-autopkgtest (1.1.0) nowhere; urgency=low
->>>>>>> 1e6fe8ce
 
   * Separate email_sourcepackage_header and email_binarypackage_header
     to allow us to properly file bugs in LP against binary packages built
