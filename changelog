<<<<<<< HEAD
autopkgtest (1.0.4) unstable; urgency=low

  * adt-testreport-onepackage: Handling of source packages'
    Architecture: field corrected so package selection works properly.
  * adt-testreport-onepackage: use ln -f when installing summary.
  * hosts/cadmium/*: new directory for stuff on Canonical buildd.
  * adt-run: increase timeouts 100s, 3ks, 10ks, 100ks.
  * adt-testreport-onepackage: suppress repetitive emails.
  * hosts/cadmium/onepackage-config: change destination directory
  * adt-testreport-onepackage: support for Launchpad bug filing
    including signing emails, `affects' line, etc.
  * hosts/chinstrap/*: screen-scrap Launchpad to get existing bugs.
  * adt-testreport-onepackage: suppress email for packages listed
    in existing bugs suppression file.
  * hosts/cadmium/*: convenience scripts changed.
  * better formatting and explanations in some emails.
  * options for setting timeouts.

 -- Ian Jackson <iwj@ubuntu.com>  Tue, 28 Aug 2007 17:43:53 +0100
=======
autopkgtest (1.0.6) gutsy; urgency=low

  * Better changelog for 1.0.4.
  * .bzrignore debian/copyright.

 -- Ian Jackson <iwj@ubuntu.com>  Tue, 28 Aug 2007 18:08:46 +0100

autopkgtest (1.0.5) gutsy; urgency=low

  * Generate debian/copyright file in source package.

 -- Ian Jackson <iwj@ubuntu.com>  Tue, 28 Aug 2007 18:01:16 +0100

autopkgtest (1.0.4) gutsy; urgency=low

  * adt-testreport-onepackage:
    - Handling of source packages' Architecture: field corrected
      so package selection works properly.
    - Use ln -f when installing summary.
    - Capability to suppress emails similar to ones already sent.
    - Launchpad bug filing including PGP-signing, `affects' line, etc.
    - Capability to suppress email for packages listed in a
      suppression file.
    - Better formatting and explanations in some emails.

  * adt-run:
    - Options for setting timeouts.
    - Increase default timeouts 100s, 3ks, 10ks, 100ks.
  
  * hosts/chinstrap/*:
     Screen-scrape Launchpad to get existing bugs and generate a suitable
     suppression file so we file a bug iff there isn't one already. 
  
  * hosts/cadmium/*:
     New directory for convenience scripts etc on Canonical buildd.

 -- Ian Jackson <iwj@ubuntu.com>  Tue, 28 Aug 2007 17:42:13 +0100
>>>>>>> 90dc265b

autopkgtest (0.9.1) unstable; urgency=low

  * autopkgtest-xenlvm declares that it Depends on dmsetup.
  * Discard stderr from our ought-to-be-unnecessary modprobe dm-snapshot.
  * New `console' mode for userv service.
  * Move README.userv to autopkgtest-xenlvm package (and hence to
    /usr/share/doc/autopkgtest-xenlvm).
  * Do not mind if directory named by adt_modules doesn't exist - in
    that case just don't copy any modules.
  * Attempt to install libc6-xen in fixups-inside, rather than instructing
    debootstrap to install it.  This makes us not mind if it's missing.

 -- Ian Jackson <iwj@ubuntu.com>  Thu, 12 Jul 2007 09:50:13 +0100

autopkgtest (0.9.0) gutsy; urgency=low

  New features:
  * userv service for testbed invocation now provided and
    at least somewhat tested, and useable by adt-virt-xenlvm.
  * New print-execute-command command for virtualisation servers.
  * New adt_sshauthkeys_hook config variable.
  * pass count= to dd for erasure when lvm_erasebase=true.

  Bugfixes:
  * Fix filename pattern bug which can prevent automatic keypair
    generation (false claim that privkey and pubkey do not match).
  * Do not demand vg or distro information for initscript to work.
  * export adt_* variable settings resulting from command-line
    arguments so that subprocesses get them properly, and arrange
    for the `defaults for simple settings' not to override environment
    variables.
  * suppress various variable settings' default computations (and
    consequent failure if the default can't be established) when
    processing config for the initscript.  The initscript does not
    need per-testbed configuration options.
  * close fd 8 when running vgdisplay (which avoids an annoying and
    spurious warning from the lvm tools).

  Packaging:
  * autopkgtest-xenlvm now Recommends: lvm2 and debootstrap.
  * autopkgtest Suggests curl (adt-testreport-onepackage needs it).

  Portability:
  * Check for udev persistent-net-generator and if enabled we
    write a rune for eth0 for guest_macaddr into the RULES_FILE
    specified in /lib/udev/write_net_rules.  (Needed for gutsy.)
  * Remove iwj-specific stuff from adt-testreport-onepackage and put
    it into onepackage-config with scary warnings to tell people to
    edit the file.

  Documentation:
  * ip forwarding warning clarified.
  * README documentation of default value for erasebase corrected.

 -- Ian Jackson <iwj@ubuntu.com>  Tue,  3 Jul 2007 14:58:56 +0100

autopkgtest (0.8.2feisty1~iwj) feisty-updates; urgency=low

  * Fix readconfig.in to set adt_$var rather than just $var.
  * Use fd 8 for readconfig stdout parking rather than fd 10, to avoid
    Debian #423400 (bash bug).
  * Truncate files when writing them (copyup, copydown, etc) (!)
  * Remove spurious \ from `do not know how to handle filename' message.
  * Reset signal handlers in VirtSubproc cleanup.

 -- Ian Jackson <ian@davenant.greenend.org.uk>  Thu, 17 May 2007 15:11:31 +0100

autopkgtest (0.8.2) gutsy unstable; urgency=low

  * Fix fd handling to work around Python's habit of closing files
    you specify in subprocess.Popen.
  * Error handling bugfixes: say except (IOError,OSError) everywhere
    rather than just one of those two; correct harmless bug in gpg key
    generation error handling.
  * Make adt-virt-null work properly (VirtSubProc runs `down' with
    a single argument, so down must be sh -c and not []).
  * In VirtSubProc close spurious copy of plumbing pipe, which prevents
    certain hangs during error situations.
  * Xen cleanup script runs dmsetup info / dmsetup remove several times
    with some sleeps because xm destroy is not properly instantaneous.
  * Fix handling of pre-built source trees.
  * Fix cleanup handling not to delete tmpdir before resetting testbed's
    apt.
  
 -- Ian Jackson <ian@davenant.greenend.org.uk>  Fri, 27 Apr 2007 16:06:15 +0100

autopkgtest (0.8.1) feisty; urgency=low

  * Call dmsetup remove repeatedly instead of messing with udevsettle.
    udevsettle doesn't always help with the dmsetup remove race.

 -- Ian Jackson <iwj@ubuntu.com>  Wed,  4 Apr 2007 18:04:38 +0100

autopkgtest (0.8.0) feisty; urgency=low

  * adt-run: new --instantiate option to allow package installation to be
    forced for testing.  (This is not an ideal approach - it's not very
    flexible - but works well enough for the current requirements.)
  * adt-testreport-onepackage: new ability to test binary as well as
    source packages, using new --instantiate option.
  * new `timeout=' option on `execute' virt server command.
  * set some default timeouts (these should be settable with options,
    really).
  * Default kernel image guesser is more sophisticated - now we look
    for something that looks like a Xen kernel rather than guessing
    from the filename since the filenames seem unstable.
  * Default setting for adt_fw_allowglobalports is none.
  * Set DEBIAN_FRONTEND=noninteractive.
  * Run udevsettle after xm destroy but before dmsetup remove.
  * Run sendmail -odi not -odq in adt-testreport-onepackage.
  * Longer timeouts by default.
  * Print `adt-run: trace' for trace output.
  * Show all apt stdout (including dpkg stdout) in contemporaneous trace.
  
 -- Ian Jackson <iwj@ubuntu.com>  Tue,  3 Apr 2007 20:08:13 +0100

autopkgtest (0.7.2) feisty; urgency=low

  * adt-testreport-onepackage: new management script, with some
    example config files onepackage-config and ubuntu-config.
  * Fixed quite a few bugs in adt-run.
  * Made adt_distro xenlvm config var settable.
  * Fixed various packaging problems.

 -- Ian Jackson <iwj@ubuntu.com>  Thu,  8 Mar 2007 14:54:33 +0000

autopkgtest (0.7.1) feisty; urgency=low

  * Actually ship README.* files.
  * Manpage for adt-virt-xenlvm.
  * New adt-virt-null.

 -- Ian Jackson <iwj@ubuntu.com>  Mon, 26 Feb 2007 16:34:41 +0000

autopkgtest (0.7.0) feisty; urgency=low

  * Many new features, including:
    - Xen virtualisation service works
    - Can build packages as necessary
    - Many bugfixes.
    - Documentation (moved from the wiki).

 -- Ian Jackson <iwj@ubuntu.com>  Thu, 22 Feb 2007 20:10:30 +0000

autopkgtest (0.6.1) edgy; urgency=low

  * autopkgtest-xenlvm: filter output from debootstrap to make
    the amount of output more reasonable.  set -o pipefail.
    Create a timestamp file on image creation.  Warn if ipv4
    forwarding is turned off.
  * Add missing file `xen/justconfig' to bzr.
  * Fix typo in usage message in adt-virt-chroot.

 -- Ian Jackson <iwj@ubuntu.com>  Wed, 11 Oct 2006 15:42:18 +0100

autopkgtest (0.6.0) edgy; urgency=low

  * autopkgtest-xenlvm: new package with Xen/LVM management
    scripts productised.  Not yet glued into autopkgtest proper.

 -- Ian Jackson <iwj@ubuntu.com>  Fri,  6 Oct 2006 20:45:41 +0100

autopkgtest (0.5.3) dapper; urgency=low

  * Rename package autodebtest => autopkgtest.
  * Remove a leftover debugging print from adt-virt-chroot.

 -- Ian Jackson <iwj@ubuntu.com>  Tue,  7 Feb 2006 18:02:08 +0000

autodebtest (0.5.2) dapper; urgency=low

  * New --output-dir option to adt-run.
  * Bugfixes (including new mandatory cwd argument to `execute'
    virt server command).

 -- Ian Jackson <iwj@ubuntu.com>  Thu,  2 Feb 2006 19:44:18 +0000

autodebtest (0.5.1) dapper; urgency=low

  * Manpages and minor fixes.

 -- Ian Jackson <iwj@ubuntu.com>  Tue, 24 Jan 2006 18:37:46 +0000

autodebtest (0.5.0) unstable; urgency=low

  * Initial release of (still largely proof-of-concept) automatic binary
    package testing framework.

 -- Ian Jackson <iwj@ubuntu.com>  Fri, 20 Jan 2006 17:56:55 +0000<|MERGE_RESOLUTION|>--- conflicted
+++ resolved
@@ -1,25 +1,4 @@
-<<<<<<< HEAD
-autopkgtest (1.0.4) unstable; urgency=low
-
-  * adt-testreport-onepackage: Handling of source packages'
-    Architecture: field corrected so package selection works properly.
-  * adt-testreport-onepackage: use ln -f when installing summary.
-  * hosts/cadmium/*: new directory for stuff on Canonical buildd.
-  * adt-run: increase timeouts 100s, 3ks, 10ks, 100ks.
-  * adt-testreport-onepackage: suppress repetitive emails.
-  * hosts/cadmium/onepackage-config: change destination directory
-  * adt-testreport-onepackage: support for Launchpad bug filing
-    including signing emails, `affects' line, etc.
-  * hosts/chinstrap/*: screen-scrap Launchpad to get existing bugs.
-  * adt-testreport-onepackage: suppress email for packages listed
-    in existing bugs suppression file.
-  * hosts/cadmium/*: convenience scripts changed.
-  * better formatting and explanations in some emails.
-  * options for setting timeouts.
-
- -- Ian Jackson <iwj@ubuntu.com>  Tue, 28 Aug 2007 17:43:53 +0100
-=======
-autopkgtest (1.0.6) gutsy; urgency=low
+autopkgtest (1.0.6) unstable; urgency=low
 
   * Better changelog for 1.0.4.
   * .bzrignore debian/copyright.
@@ -56,9 +35,58 @@
      New directory for convenience scripts etc on Canonical buildd.
 
  -- Ian Jackson <iwj@ubuntu.com>  Tue, 28 Aug 2007 17:42:13 +0100
->>>>>>> 90dc265b
-
-autopkgtest (0.9.1) unstable; urgency=low
+
+autopkgtest (1.0.3) unstable; urgency=low
+
+  * Set LANG to C by default for commands (eg builds and tests) run on
+    testbed, and make this configurable.
+  * Make builds work again: Fix `cd *' in work.write (broken by
+    inclusion of `tmpdir' in that directory).
+  * adt-testreport-onepackage has better reporting for DC-running.
+  * Fix handling of non-.deb-producing source packages (eg, ones
+    which produce only .udebs).
+
+ -- Ian Jackson <iwj@ubuntu.com>  Mon, 16 Jul 2007 17:18:03 +0100
+
+autopkgtest (1.0.2) unstable; urgency=low
+
+  * xenlvm command-line settings properly override config file
+    settings everywhere.
+  * Default value for adt_distro computed in time to be used for
+    default value for adt_play.
+  * Close fd 4 for lvm tools too (suppresses daft `File descriptor
+    left open' message).
+  * Change default lvm lv sizes and make documentation correspond
+    to reality.
+
+ -- Ian Jackson <ian@davenant.greenend.org.uk>  Fri, 13 Jul 2007 15:31:58 +0100
+
+autopkgtest (1.0.1) unstable; urgency=low
+
+  * adt_debootstrap_opts mentioned in README and passable on
+    command lines, instead of unused adt_pbuilder_args.
+  * Dependency on pbuilder fixed; we use debootstrap, not pbuilder.
+
+ -- Ian Jackson <iwj@ubuntu.com>  Thu, 12 Jul 2007 16:54:47 +0100
+
+autopkgtest (1.0.0) gutsy; urgency=low
+
+  * Locking: <play>.lock (unlinkable fcntl style) plus <play>/good
+    sentinel file.  This will avoid conflicts between simultaneous calls
+    to with-testbed and setup (and others).  The `with' mode of the userv
+    target is enhanced so that the caller can take out the lock and hold
+    it will starting and discarding the testbed more than once.
+
+ -- Ian Jackson <iwj@ubuntu.com>  Thu, 12 Jul 2007 15:01:35 +0100
+
+autopkgtest (0.9.2) unreleased; urgency=low
+
+  * Really discard stderr from our ought-to-be-unnecessary
+    modprobe dm-snapshot.
+
+ -- Ian Jackson <ian@davenant.greenend.org.uk>  Thu, 12 Jul 2007 14:31:20 +0100
+
+autopkgtest (0.9.1) gutsy; urgency=low
 
   * autopkgtest-xenlvm declares that it Depends on dmsetup.
   * Discard stderr from our ought-to-be-unnecessary modprobe dm-snapshot.
